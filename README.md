--- conflicted
+++ resolved
@@ -111,13 +111,6 @@
 6. Change parameters accordingly in *local_settings.py*
 7. That's all!
 
-<<<<<<< HEAD
-## Code Style
-
-This project uses [Ruff](https://github.com/astral-sh/ruff) for linting and code formatting.
-We recommend using pre-commit hooks for automatic linting, but this is optional.
-See our [CONTRIBUTING.md](CONTRIBUTING.md) guide for more details on code style and linting.
-=======
 # Generating an OpenAPI document
 
 FastAPI is based on [OpenAPI](https://github.com/OAI/OpenAPI-Specification) (previously known as Swagger) and [JSON Schema](https://json-schema.org/). FastAPI allows to generate an OpenAPI document (JSON) that you can reuse in various services (to automatically generate client libraries for example). To generate an OpenAPI document you can either:
@@ -131,7 +124,12 @@
 ```bash
 docker compose exec api python generate_openapi_json.py
 ```
->>>>>>> 5c735f55
+
+## Code Style
+
+This project uses [Ruff](https://github.com/astral-sh/ruff) for linting and code formatting.
+We recommend using pre-commit hooks for automatic linting, but this is optional.
+See our [CONTRIBUTING.md](CONTRIBUTING.md) guide for more details on code style and linting.
 
 ## Deployment
 
