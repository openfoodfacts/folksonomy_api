--- conflicted
+++ resolved
@@ -292,21 +292,13 @@
     """
 
     check_owner_user(user, owner, allow_anonymous=False)
-<<<<<<< HEAD
-    await db_exec("""
-=======
-    timing = await db_exec("""
->>>>>>> 2269f762
+    timing = await db_exec("""
 DELETE FROM folksonomy WHERE product = %s AND owner = %s AND k = %s AND version = %s
     """, (product, owner, k, version))
     if cur.rowcount == 1:
         return "ok"
     else:
-<<<<<<< HEAD
-        await db_exec("""
-=======
         timing = await db_exec("""
->>>>>>> 2269f762
 SELECT version FROM folksonomy WHERE product = %s AND owner = %s AND k = %s
     """, (product, owner, k))
         if cur.rowcount == 1:
@@ -354,10 +346,6 @@
     """
     Check server health
     """
-<<<<<<< HEAD
-    await db_exec("SELECT current_timestamp AT TIME ZONE 'GMT'", ())
-=======
     await db_exec("SELECT current_timestamp AT TIME ZONE 'GMT'",())
->>>>>>> 2269f762
     pong = cur.fetchone()
     return {"ping": "pong @ %s" % pong[0]}