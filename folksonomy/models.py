--- conflicted
+++ resolved
@@ -1,10 +1,6 @@
 import re
 from datetime import datetime
-<<<<<<< HEAD
-from typing import Dict, List, Optional
-=======
-from typing import Optional
->>>>>>> db076279
+from typing import Dict, Optional
 
 from pydantic import BaseModel, field_validator
 
@@ -67,15 +63,9 @@
 
 
 class ProductList(BaseModel):
-<<<<<<< HEAD
-    product:    str
-    k:          str
-    v:          str
-=======
     product: str
     k: str
     v: str
->>>>>>> db076279
 
 
 class HelloResponse(BaseModel):
@@ -106,7 +96,7 @@
     The title of a knowledge panel.
     """
     name: str   # Short name of this panel, not including any actual values
-    title: str  # Human-readable title shown in the panel 
+    title: str  # Human-readable title shown in the panel
 
 class TableColumn(BaseModel):
     """
