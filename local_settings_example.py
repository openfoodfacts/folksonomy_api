# OpenFoodFacts username and password for authentication for tests only!
OFF_TEST_USER = 'myusername'
OFF_TEST_PASSWORD = 'mypassword'

# Postgres
POSTGRES_USER = '' # Leave empty if no user exists for database
POSTGRES_PASSWORD = '' # Leave empty if no password exists for user
<<<<<<< HEAD
POSTGRES_HOST = '' # Change if necessary
=======
POSTGRES_HOST = '127.0.0.1' # Change if necessary
>>>>>>> f5a3e540
POSTGRES_DATABASE = 'folksonomy'

# for dev using a local product opener instance you can use this
# base domain has to be the same (see INSTALL.md)
#FOLKSONOMY_PREFIX="api.folksonomy.openfoodfacts.localhost:8888"
#AUTH_PREFIX="world.openfoodfacts.localhost"

# For dev, use this setting if you want to test without installing Product 
# Opener locally, and using an external website as an auth server.
# Eg. AUTH_SERVER_STATIC="https://world.openfoodfacts.org"
#AUTH_SERVER_STATIC="https://world.openfoodfacts.org"<|MERGE_RESOLUTION|>--- conflicted
+++ resolved
@@ -5,11 +5,7 @@
 # Postgres
 POSTGRES_USER = '' # Leave empty if no user exists for database
 POSTGRES_PASSWORD = '' # Leave empty if no password exists for user
-<<<<<<< HEAD
-POSTGRES_HOST = '' # Change if necessary
-=======
 POSTGRES_HOST = '127.0.0.1' # Change if necessary
->>>>>>> f5a3e540
 POSTGRES_DATABASE = 'folksonomy'
 
 # for dev using a local product opener instance you can use this
