--- conflicted
+++ resolved
@@ -23,13 +23,6 @@
         uses: actions/checkout@v4
         with:
           fetch-depth: 1
-<<<<<<< HEAD
-      - name: start a postgresql docker container
-        run: ./start_postgres.sh &
-      - name: install python
-        uses: actions/setup-python@v5.3.0
-=======
-
       - name: Create pgdata Directory
         run: mkdir -p /home/runner/work/folksonomy_api/folksonomy_api/data/pg/pgdata
 
@@ -37,8 +30,7 @@
         run: sudo chmod -R 777 /home/runner/work/folksonomy_api/folksonomy_api/data/pg/pgdata
 
       - name: Install Python
-        uses: actions/setup-python@v5
->>>>>>> db076279
+        uses: actions/setup-python@v5.3.0
         with:
           python-version: '3.9'
 
